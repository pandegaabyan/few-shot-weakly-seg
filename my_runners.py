from typing import Type

import optuna

from config.config_maker import gen_id
from config.config_type import (
    ConfigMetaLearner,
    ConfigProtoSeg,
    ConfigSimpleLearner,
    ConfigUnion,
    ConfigWeasel,
)
from config.optuna import OptunaConfig
from data.few_sparse_dataset import FewSparseDataset
from data.simple_dataset import SimpleDataset
from data.typings import FewSparseDatasetKwargs, SimpleDatasetKwargs
from learners.protoseg_learner import ProtosegLearner
from learners.protoseg_unet import ProtosegUnet
from learners.simple_learner import SimpleLearner
from learners.simple_unet import SimpleUnet
from learners.typings import (
    DatasetLists,
    ProtoSegLearnerKwargs,
    SimpleLearnerKwargs,
    WeaselLearnerKwargs,
)
from learners.weasel_learner import WeaselLearner
from learners.weasel_unet import WeaselUnet
from runners.runner import Runner
from tasks.optic_disc_cup.datasets import (
    DrishtiTestFSDataset,
    DrishtiTrainFSDataset,
    RefugeTestFSDataset,
    RefugeTestSimpleDataset,
    RefugeTrainFSDataset,
    RefugeValFSDataset,
    RefugeValSimpleDataset,
    RimOne3TestFSDataset,
    RimOne3TrainFSDataset,
    drishti_sparsity_params,
    refuge_train_sparsity_params,
    refuge_val_test_sparsity_params,
    rim_one_3_sparsity_params,
)
from tasks.optic_disc_cup.losses import DiscCupLoss
from tasks.optic_disc_cup.metrics import DiscCupIoU


def suggest_basic(config: ConfigUnion, trial: optuna.Trial) -> dict:
    lr = trial.suggest_float("lr", 1e-5, 1e-1, log=True)
    weight_decay = trial.suggest_float("weight_decay", 1e-10, 1e-3, log=True)
    beta1_comp = trial.suggest_float("beta1_comp", 1e-2, 1, log=True)
    beta2_comp = trial.suggest_float("beta2_comp", 1e-4, 1e-2, log=True)
    betas = (1 - beta1_comp, 1 - beta2_comp)
    lowest_gamma = (1e-10 / lr) ** (
        config["scheduler"].get("step_size", 1) / config["learn"]["num_epochs"]
    )
    gamma = trial.suggest_float("gamma", lowest_gamma, 1, log=True)

    config["optimizer"]["lr"] = lr
    config["optimizer"]["weight_decay"] = weight_decay
    config["optimizer"]["betas"] = betas
    config["scheduler"]["gamma"] = gamma

    return {
        "lr": lr,
        "weight_decay": weight_decay,
        "beta1": betas[0],
        "beta2": betas[1],
        "gamma": gamma,
    }


def parse_basic(
    config: ConfigUnion, hyperparams: dict[str, bool | int | float | str]
) -> dict:
    lr = hyperparams.get("lr")
    weight_decay = hyperparams.get("weight_decay")
    beta1_comp = hyperparams.get("beta1_comp")
    beta2_comp = hyperparams.get("beta2_comp")
    gamma = hyperparams.get("gamma")

    important_config = {}
    if isinstance(lr, float):
        config["optimizer"]["lr"] = lr
        important_config["lr"] = lr
    if isinstance(weight_decay, float):
        config["optimizer"]["weight_decay"] = weight_decay
        important_config["weight_decay"] = weight_decay
    if isinstance(beta1_comp, float) and isinstance(beta2_comp, float):
        betas = (1 - beta1_comp, 1 - beta2_comp)
        config["optimizer"]["betas"] = betas
        important_config["beta1"] = betas[0]
        important_config["beta2"] = betas[1]
    if isinstance(gamma, float):
        config["scheduler"]["gamma"] = gamma
        important_config["gamma"] = gamma

    return important_config


class SimpleRunner(Runner):
    def make_learner(
        self,
        dataset_fold: int = 0,
        optuna_trial: optuna.Trial | None = None,
    ) -> tuple[Type[SimpleLearner], SimpleLearnerKwargs]:
        dataset_lists = self.make_dataset_lists(dataset_fold, self.dummy)

        kwargs: SimpleLearnerKwargs = {
            **dataset_lists,
            "config": self.config,
            "loss": (DiscCupLoss, {"mode": "ce"}),
            "metric": (DiscCupIoU, {}),
            "optuna_trial": optuna_trial,
        }

        return SimpleUnet, kwargs

    def update_config(self, optuna_trial: optuna.Trial | None = None) -> dict:
        config: ConfigSimpleLearner = self.config  # type: ignore

        if optuna_trial is not None:
            important_config = suggest_basic(config, optuna_trial)
        else:
            important_config = parse_basic(
                config, self.optuna_config.get("hyperparams", {})
            )

        variable_max_batch = 32
        variable_epochs = 50
        homogen_batch = 10
        homogen_thresholds = (0.7, 0.8)
        homogen_count = 30
        homogen_epochs = 100
        if self.mode in ["profile-fit", "profile-test"]:
            config["learn"]["val_freq"] = 1
            profile_id = config["learn"].get("profile_id", None)
            assert profile_id is not None
            important_config["profile"] = profile_id
        if self.mode == "profile-fit":
            if self.number_of_multi < variable_max_batch:
                config["learn"]["num_epochs"] = variable_epochs
                batch_size = self.number_of_multi + 1
                config["data"]["batch_size"] = batch_size
                important_config["batch_size"] = batch_size
            else:
                config["data"]["batch_size"] = homogen_batch
                config["learn"]["num_epochs"] = homogen_epochs
                if self.number_of_multi < (variable_max_batch + homogen_count):
                    stop_threshold = homogen_thresholds[0]
                else:
                    stop_threshold = homogen_thresholds[1]
                config["callbacks"]["stop_threshold"] = stop_threshold
                important_config["stop_threshold"] = stop_threshold
            if self.number_of_multi == (variable_max_batch + 2 * homogen_count - 1):
                self.last_of_multi = True
        if self.mode == "profile-test":
            batch_size = self.number_of_multi + 1
            config["data"]["batch_size"] = batch_size
            important_config["batch_size"] = batch_size
            if self.number_of_multi == (variable_max_batch - 1):
                self.last_of_multi = True

        self.config = config
        return important_config

    def make_optuna_config(self) -> OptunaConfig:
        config = super().make_optuna_config()
        config["study_name"] = "S REF" + " " + gen_id(5)
        config["sampler_params"] = {
            "n_startup_trials": 20,
            "n_ei_candidates": 30,
            "multivariate": True,
            "group": True,
            "constant_liar": True,
            "seed": self.seed,
        }
        config["pruner_params"] = {
            "min_resource": 10,
            "max_resource": self.config["learn"]["num_epochs"],
            "reduction_factor": 2,
            "bootstrap_count": 2,
        }
        config["pruner_patience"] = 5
        if not self.dummy:
            config["num_folds"] = 3
            config["timeout_sec"] = 8 * 3600
        return config

    def make_dataset_lists(
        self, val_fold: int, dummy: bool
    ) -> DatasetLists[SimpleDataset, SimpleDatasetKwargs]:
        base_kwargs: SimpleDatasetKwargs = {
            "seed": self.seed,
            "split_val_fold": val_fold,
            "split_test_fold": 0,
            "cache_data": True,
        }
        if dummy:
            base_kwargs["max_items"] = 6

        rim_one_3_train_kwargs: SimpleDatasetKwargs = {  # noqa: F841
            **base_kwargs,
            "dataset_name": "RIM-ONE-3-train",
            "split_val_size": 0.2,
        }
        rim_one_3_test_kwargs: SimpleDatasetKwargs = {  # noqa: F841
            **base_kwargs,
            "dataset_name": "RIM-ONE-3-test",
            "split_test_size": 1,
        }
        drishti_train_kwargs: SimpleDatasetKwargs = {  # noqa: F841
            **base_kwargs,
            "dataset_name": "DRISHTI-GS-train",
            "split_val_size": 0.1,
        }
        drishti_test_kwargs: SimpleDatasetKwargs = {  # noqa: F841
            **base_kwargs,
            "dataset_name": "DRISHTI-GS-test",
            "split_test_size": 1,
        }
        refuge_train_kwargs: SimpleDatasetKwargs = {  # noqa: F841
            **base_kwargs,
            "dataset_name": "REFUGE-train",
        }
        refuge_val_kwargs: SimpleDatasetKwargs = {  # noqa: F841
            **base_kwargs,
            "dataset_name": "REFUGE-val",
            "split_val_size": 0.2,
        }
        refuge_test_kwargs: SimpleDatasetKwargs = {  # noqa: F841
            **base_kwargs,
            "dataset_name": "REFUGE-test",
            "split_test_size": 1,
        }

        return {
            "dataset_list": [
                (RefugeValSimpleDataset, refuge_val_kwargs),
            ],
            "test_dataset_list": [
                (RefugeTestSimpleDataset, refuge_test_kwargs),
            ]
            * (2 if self.mode == "profile-test" else 1),
        }


class MetaRunner(Runner):
    def update_config(self, optuna_trial: optuna.Trial | None = None) -> dict:
        config: ConfigMetaLearner = self.config  # type: ignore

        if optuna_trial is not None:
            important_config = suggest_basic(config, optuna_trial)
        else:
            important_config = parse_basic(
                config, self.optuna_config.get("hyperparams", {})
            )

        variable_max_batch = 16
        variable_epochs = 25
        homogen_batch = 10
        homogen_thresholds = (0.7, 0.8)
        homogen_count = 30
        homogen_epochs = 50
        test_shots = [1, 5, 10, 15, 20]
        if self.mode in ["profile-fit", "profile-test"]:
            config["learn"]["val_freq"] = 1
            profile_id = config["learn"].get("profile_id", None)
            assert profile_id is not None
            important_config["profile"] = profile_id
        if self.mode == "profile-fit":
            if self.number_of_multi < variable_max_batch:
                config["learn"]["num_epochs"] = variable_epochs
                batch_size = self.number_of_multi + 1
                config["data"]["batch_size"] = batch_size
                important_config["batch_size"] = batch_size
            else:
                config["data"]["batch_size"] = homogen_batch
                config["learn"]["num_epochs"] = homogen_epochs
                if self.number_of_multi < (variable_max_batch + homogen_count):
                    stop_threshold = homogen_thresholds[0]
                else:
                    stop_threshold = homogen_thresholds[1]
                config["callbacks"]["stop_threshold"] = stop_threshold
                important_config["stop_threshold"] = stop_threshold
            if self.number_of_multi == (variable_max_batch + 2 * homogen_count - 1):
                self.last_of_multi = True
        if self.mode == "profile-test":
            batch_size = (self.number_of_multi // len(test_shots)) + 1
            shot_idx = self.number_of_multi % len(test_shots)
            config["data"]["batch_size"] = batch_size
            important_config["batch_size"] = batch_size
            important_config["shot"] = test_shots[shot_idx]
            if self.number_of_multi == (variable_max_batch * len(test_shots) - 1):
                self.last_of_multi = True

        self.config = config
        return important_config

    def make_optuna_config(self) -> OptunaConfig:
        config = super().make_optuna_config()
        config["sampler_params"] = {
            "n_startup_trials": 20,
            "n_ei_candidates": 30,
            "multivariate": True,
            "group": True,
            "constant_liar": True,
            "seed": self.seed,
        }
        config["pruner_params"] = {
            "min_resource": 5,
            "max_resource": self.config["learn"]["num_epochs"],
            "reduction_factor": 2,
            "bootstrap_count": 2,
        }
        if not self.dummy:
            config["num_folds"] = 2
            config["timeout_sec"] = 24 * 3600
        return config

    def make_dataset_lists(
        self, query_fold: int, dummy: bool
    ) -> DatasetLists[FewSparseDataset, FewSparseDatasetKwargs]:
        if self.mode == "test":
            query_batch = 5
        elif self.mode == "profile-test":
            query_batch = self.config["data"]["batch_size"]
        elif "ori" in self.learner_type.split("-"):
            query_batch = self.config["data"]["batch_size"]
        else:
            query_batch = 10
        base_kwargs: FewSparseDatasetKwargs = {
            "seed": self.seed,
            "split_val_fold": 0,
            "split_test_fold": 0,
            "cache_data": True,
            "support_query_data": "split",
            "query_batch_size": query_batch,
            "split_query_size": 0.5,
            "split_query_fold": query_fold,
        }

        if dummy:
            dummy_kwargs: FewSparseDatasetKwargs = {
                "max_items": 4,
                "shot_options": self.config["data"]["batch_size"],
                "support_batch_mode": "mixed",
                "query_batch_size": self.config["data"]["batch_size"],
                "num_iterations": 2,
            }
        else:
            dummy_kwargs = {}

        if "ori" in self.learner_type.split("-"):
            train_kwargs: FewSparseDatasetKwargs = {
                "shot_options": self.config["data"]["batch_size"],
                "sparsity_options": [("random", "random")],
                "support_batch_mode": "mixed",
                "num_iterations": 5,
            }
        else:
            train_kwargs: FewSparseDatasetKwargs = {
                "shot_options": (1, 20),
                "sparsity_options": [
                    ("point", (5, 50)),
                    ("grid", (0.1, 1.0)),
                    ("contour", (0.1, 1.0)),
                    ("skeleton", (0.1, 1.0)),
                    ("region", (0.1, 1.0)),
                ],
                "support_batch_mode": "mixed",
                "num_iterations": 5.0,
            }

        val_kwargs: FewSparseDatasetKwargs = {
            "shot_options": [5, 10, 15],
            "sparsity_options": [
                ("point", [13, 25, 37]),
                ("grid", [0.25, 0.5, 0.75]),
                ("contour", [0.25, 0.5, 0.75]),
                ("skeleton", [0.25, 0.5, 0.75]),
                ("region", [0.25, 0.5, 0.75]),
            ],
            "support_batch_mode": "permutation",
        }

        if self.mode == "profile-test":
            shot_idx = self.number_of_multi % 5
            test_kwargs: FewSparseDatasetKwargs = {
                "shot_options": [1, 5, 10, 15, 20][shot_idx : shot_idx + 1],
                "sparsity_options": [("dense", [0])],
                "support_query_data": "mixed",
                "support_batch_mode": "full_permutation",
            }
        else:
            test_kwargs: FewSparseDatasetKwargs = {
                "shot_options": [1, 5, 10, 15, 20],
                "sparsity_options": [
                    ("point", [1, 13, 25, 37, 50]),
                    ("grid", [0.1, 0.25, 0.5, 0.75, 1.0]),
                    ("contour", [0.1, 0.25, 0.5, 0.75, 1.0]),
                    ("skeleton", [0.1, 0.25, 0.5, 0.75, 1.0]),
                    ("region", [0.1, 0.25, 0.5, 0.75, 1.0]),
                ],
                "support_query_data": "mixed",
                "support_batch_mode": "full_permutation",
            }

        rim_one_3_train_kwargs: FewSparseDatasetKwargs = {  # noqa: F841
            **base_kwargs,
            **val_kwargs,
            "dataset_name": "RIM-ONE-3-train",
            "split_val_size": 1,
            "sparsity_params": rim_one_3_sparsity_params,
            **dummy_kwargs,
        }
        rim_one_3_test_kwargs: FewSparseDatasetKwargs = {  # noqa: F841
            **base_kwargs,
            **test_kwargs,
            "dataset_name": "RIM-ONE-3-test",
            "split_test_size": 1,
            "sparsity_params": rim_one_3_sparsity_params,
            **dummy_kwargs,
        }
        drishti_train_kwargs: FewSparseDatasetKwargs = {  # noqa: F841
            **base_kwargs,
            **val_kwargs,
            "dataset_name": "DRISHTI-GS-train",
            "split_val_size": 1,
            "sparsity_params": drishti_sparsity_params,
            **dummy_kwargs,
        }
        drishti_test_kwargs: FewSparseDatasetKwargs = {  # noqa: F841
            **base_kwargs,
            **test_kwargs,
            "dataset_name": "DRISHTI-GS-test",
            "split_test_size": 1,
            "sparsity_params": drishti_sparsity_params,
            **dummy_kwargs,
        }
        refuge_train_kwargs: FewSparseDatasetKwargs = {  # noqa: F841
            **base_kwargs,
            **train_kwargs,
            "dataset_name": "REFUGE-train",
            "sparsity_params": refuge_train_sparsity_params,
            **dummy_kwargs,
        }
        refuge_val_kwargs: FewSparseDatasetKwargs = {  # noqa: F841
            **base_kwargs,
            **val_kwargs,
            "dataset_name": "REFUGE-val",
            "split_val_size": 1,
            "sparsity_params": refuge_val_test_sparsity_params,
            **dummy_kwargs,
        }
        refuge_test_kwargs: FewSparseDatasetKwargs = {  # noqa: F841
            **base_kwargs,
            **test_kwargs,
            "dataset_name": "REFUGE-test",
            "split_test_size": 1,
            "sparsity_params": refuge_val_test_sparsity_params,
            **dummy_kwargs,
        }

        return {
            "dataset_list": [
                (RefugeTrainFSDataset, refuge_train_kwargs),
            ],
            "val_dataset_list": [
                (RefugeValFSDataset, refuge_val_kwargs),
                (RimOne3TrainFSDataset, rim_one_3_train_kwargs),
                (DrishtiTrainFSDataset, drishti_train_kwargs),
            ],
            "test_dataset_list": [
                (RefugeTestFSDataset, refuge_test_kwargs),
                (RimOne3TestFSDataset, rim_one_3_test_kwargs),
                (DrishtiTestFSDataset, drishti_test_kwargs),
            ],
        }


class WeaselRunner(MetaRunner):
    def make_learner(
        self,
        dataset_fold: int = 0,
        optuna_trial: optuna.Trial | None = None,
    ) -> tuple[Type[WeaselLearner], WeaselLearnerKwargs]:
        dataset_lists = self.make_dataset_lists(dataset_fold, self.dummy)

        kwargs: WeaselLearnerKwargs = {
            **dataset_lists,
            "config": self.config,
            "loss": (DiscCupLoss, {"mode": "ce"}),
            "metric": (DiscCupIoU, {}),
            "optuna_trial": optuna_trial,
        }

        return WeaselUnet, kwargs

    def update_config(self, optuna_trial: optuna.Trial | None = None) -> dict:
        important_config = super().update_config(optuna_trial)
        config: ConfigWeasel = self.config  # type: ignore
<<<<<<< HEAD
        config["learn"]["exp_name"] = "WS first-order"
        self.exp_name = "WS first-order"
        config["weasel"]["first_order"] = True
=======
>>>>>>> aaa0df41

        if optuna_trial is not None:
            ws_update_rate = optuna_trial.suggest_float("ws_update_rate", 0.1, 1.0)
            ws_tune_epochs = optuna_trial.suggest_int("ws_tune_epochs", 1, 40)
            config["weasel"]["update_param_rate"] = ws_update_rate
            important_config["ws_update_rate"] = ws_update_rate
            config["weasel"]["tune_epochs"] = ws_tune_epochs
            important_config["ws_tune_epochs"] = ws_tune_epochs
        else:
            hyperparams = self.optuna_config.get("hyperparams", {})
            ws_update_rate = hyperparams.get("ws_update_rate")
            ws_tune_epochs = hyperparams.get("ws_tune_epochs")
            if isinstance(ws_update_rate, float):
                config["weasel"]["update_param_rate"] = ws_update_rate
                important_config["ws_update_rate"] = ws_update_rate
            if isinstance(ws_tune_epochs, int):
                config["weasel"]["tune_epochs"] = ws_tune_epochs
                important_config["ws_tune_epochs"] = ws_tune_epochs

        self.config = config
        return important_config

    def make_optuna_config(self) -> OptunaConfig:
        config = super().make_optuna_config()
        config["study_name"] = "WS REF|RO3-DGS eb7c4"
        config["pruner_patience"] = 1
        return config


class ProtosegRunner(MetaRunner):
    def make_learner(
        self,
        dataset_fold: int = 0,
        optuna_trial: optuna.Trial | None = None,
    ) -> tuple[Type[ProtosegLearner], ProtoSegLearnerKwargs]:
        dataset_lists = self.make_dataset_lists(dataset_fold, self.dummy)

        kwargs: ProtoSegLearnerKwargs = {
            **dataset_lists,
            "config": self.config,
            "loss": (DiscCupLoss, {"mode": "ce"}),
            "metric": (DiscCupIoU, {}),
            "optuna_trial": optuna_trial,
        }

        return ProtosegUnet, kwargs

    def update_config(self, optuna_trial: optuna.Trial | None = None) -> dict:
        important_config = super().update_config(optuna_trial)
        config: ConfigProtoSeg = self.config  # type: ignore

        if optuna_trial is not None:
            if self.learner_type == "PS-ori":
                ps_embedding = config["protoseg"]["embedding_size"]
            else:
                ps_embedding = optuna_trial.suggest_int("ps_embedding", 2, 16)
            config["protoseg"]["embedding_size"] = ps_embedding
            important_config["ps_embedding"] = ps_embedding
        else:
            hyperparams = self.optuna_config.get("hyperparams", {})
            ps_embedding = hyperparams.get("ps_embedding")
            if isinstance(ps_embedding, int):
                config["protoseg"]["embedding_size"] = ps_embedding
                important_config["ps_embedding"] = ps_embedding

        self.config = config
        return important_config

    def make_optuna_config(self) -> OptunaConfig:
        config = super().make_optuna_config()
        config["study_name"] = "PS REF|RO3-DGS" + " " + gen_id(5)
        config["pruner_patience"] = 3
        return config<|MERGE_RESOLUTION|>--- conflicted
+++ resolved
@@ -501,12 +501,6 @@
     def update_config(self, optuna_trial: optuna.Trial | None = None) -> dict:
         important_config = super().update_config(optuna_trial)
         config: ConfigWeasel = self.config  # type: ignore
-<<<<<<< HEAD
-        config["learn"]["exp_name"] = "WS first-order"
-        self.exp_name = "WS first-order"
-        config["weasel"]["first_order"] = True
-=======
->>>>>>> aaa0df41
 
         if optuna_trial is not None:
             ws_update_rate = optuna_trial.suggest_float("ws_update_rate", 0.1, 1.0)
@@ -531,7 +525,7 @@
 
     def make_optuna_config(self) -> OptunaConfig:
         config = super().make_optuna_config()
-        config["study_name"] = "WS REF|RO3-DGS eb7c4"
+        config["study_name"] = "WS REF|RO3-DGS" + " " + gen_id(5)
         config["pruner_patience"] = 1
         return config
 
