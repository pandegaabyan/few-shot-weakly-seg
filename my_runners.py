from typing import Type

import optuna
from typing_extensions import Generic, Required, TypedDict

from config.config_type import (
    ConfigProtoSeg,
    ConfigSimpleLearner,
    ConfigUnion,
    ConfigWeasel,
)
from config.optuna import OptunaConfig
from data.few_sparse_dataset import FewSparseDataset
from data.simple_dataset import SimpleDataset
from data.typings import FewSparseDatasetKwargs, SimpleDatasetKwargs
from learners.protoseg_learner import ProtosegLearner
from learners.protoseg_unet import ProtosegUnet
from learners.simple_learner import SimpleLearner
from learners.simple_unet import SimpleUnet
from learners.typings import (
    DatasetClass,
    DatasetKwargs,
    ProtoSegLearnerKwargs,
    SimpleLearnerKwargs,
    WeaselLearnerKwargs,
)
from learners.weasel_learner import WeaselLearner
from learners.weasel_unet import WeaselUnet
from runners.runner import Runner
from tasks.optic_disc_cup.datasets import (
    DrishtiTestFSDataset,
    DrishtiTrainFSDataset,
    RefugeTestFSDataset,
    RefugeTestSimpleDataset,
    RefugeTrainFSDataset,
    RefugeTrainSimpleDataset,
    RefugeValFSDataset,
    RefugeValSimpleDataset,
    RimOne3TestFSDataset,
    RimOne3TrainFSDataset,
)
from tasks.optic_disc_cup.losses import DiscCupLoss
from tasks.optic_disc_cup.metrics import DiscCupIoU


class DatasetLists(TypedDict, Generic[DatasetClass, DatasetKwargs], total=False):
    dataset_list: Required[list[tuple[Type[DatasetClass], DatasetKwargs]]]
    val_dataset_list: list[tuple[Type[DatasetClass], DatasetKwargs]]
    test_dataset_list: list[tuple[Type[DatasetClass], DatasetKwargs]]


def get_names_from_dataset_list(dataset_lists: DatasetLists) -> dict[str, str]:
    return {
        key.replace("_list", ""): ",".join(
            [
                (kwargs.get("dataset_name") or "NO-NAME")
                for _, kwargs in dataset_lists[key]
            ]
        )
        for key in dataset_lists
    }


def suggest_basic(config: ConfigUnion, trial: optuna.Trial) -> dict:
    lr = trial.suggest_float("lr", 1e-5, 1e-1, log=True)
    weight_decay = trial.suggest_float("weight_decay", 1e-10, 1e-3, log=True)
    beta1_comp = trial.suggest_float("beta1_comp", 1e-2, 1, log=True)
    beta2_comp = trial.suggest_float("beta2_comp", 1e-4, 1e-2, log=True)
    lowest_gamma = (1e-10 / lr) ** (
        config["scheduler"].get("step_size", 1) / config["learn"]["num_epochs"]
    )
    gamma = trial.suggest_float("gamma", lowest_gamma, 1, log=True)

    config["optimizer"]["lr"] = lr
    config["optimizer"]["weight_decay"] = weight_decay
    config["optimizer"]["betas"] = (1 - beta1_comp, 1 - beta2_comp)
    config["scheduler"]["gamma"] = gamma

    return {
        "lr": config["optimizer"].get("lr"),
        "weight_decay": config["optimizer"].get("weight_decay"),
        "beta1": config["optimizer"].get("betas", (None, None))[0],
        "beta2": config["optimizer"].get("betas", (None, None))[1],
        "gamma": config["scheduler"].get("gamma"),
    }


class SimpleRunner(Runner):
    def make_learner(
        self,
        config: ConfigUnion,
        dummy: bool,
        dataset_fold: int = 0,
        optuna_trial: optuna.Trial | None = None,
    ) -> tuple[Type[SimpleLearner], SimpleLearnerKwargs, dict]:
        dataset_lists = self.make_dataset_lists(dataset_fold, dummy)

        cfg: ConfigSimpleLearner = config  # type: ignore
        if optuna_trial is not None:
            important_config = suggest_basic(cfg, optuna_trial)
        else:
            important_config = {}

        kwargs: SimpleLearnerKwargs = {
            **dataset_lists,
            "config": cfg,
            "loss": (DiscCupLoss, {"mode": "ce"}),
            "metric": (DiscCupIoU, {}),
            "optuna_trial": optuna_trial,
        }
        important_config.update(get_names_from_dataset_list(dataset_lists))

        return SimpleUnet, kwargs, important_config

    def make_optuna_config(self) -> OptunaConfig:
        config = super().make_optuna_config()
<<<<<<< HEAD
        config["study_name"] = "Simple DRISHTI"
=======
        config["study_name"] = "Simple REFUGE train-val"
>>>>>>> 13a1baab
        config["sampler_params"] = {
            "n_startup_trials": 20,
            "n_ei_candidates": 30,
            "multivariate": True,
            "group": True,
            "constant_liar": True,
            "seed": 0,
        }
        config["pruner_params"] = {
            "min_resource": 10,
            "max_resource": self.config["learn"]["num_epochs"],
            "reduction_factor": 2,
            "bootstrap_count": 2,
        }
        config["pruner_patience"] = 5
        if not self.dummy:
            config["num_folds"] = 3
            config["timeout_sec"] = 4 * 3600
        return config

    def make_dataset_lists(
        self, val_fold: int, dummy: bool
    ) -> DatasetLists[SimpleDataset, SimpleDatasetKwargs]:
        base_kwargs: SimpleDatasetKwargs = {
            "max_items": 6 if dummy else None,
            "seed": 0,
            "split_val_fold": val_fold,
            "split_test_fold": 0,
            "cache_data": True,
        }

        rim_one_3_train_kwargs: SimpleDatasetKwargs = {  # noqa: F841
            **base_kwargs,
            "dataset_name": "RIM-ONE-3-train",
            "split_val_size": 0.2,
        }
        rim_one_3_test_kwargs: SimpleDatasetKwargs = {  # noqa: F841
            **base_kwargs,
            "dataset_name": "RIM-ONE-3-test",
            "split_test_size": 1,
        }
        drishti_train_kwargs: SimpleDatasetKwargs = {  # noqa: F841
            **base_kwargs,
            "dataset_name": "DRISHTI-GS-train",
            "split_val_size": 0.1,
        }
        drishti_test_kwargs: SimpleDatasetKwargs = {  # noqa: F841
            **base_kwargs,
            "dataset_name": "DRISHTI-GS-test",
            "split_test_size": 1,
        }
        refuge_train_kwargs: SimpleDatasetKwargs = {  # noqa: F841
            **base_kwargs,
            "dataset_name": "REFUGE-train",
        }
        refuge_val_kwargs: SimpleDatasetKwargs = {  # noqa: F841
            **base_kwargs,
            "dataset_name": "REFUGE-val",
            "split_val_size": 1,
        }
        refuge_test_kwargs: SimpleDatasetKwargs = {  # noqa: F841
            **base_kwargs,
            "dataset_name": "REFUGE-test",
            "split_test_size": 1,
        }

        return {
            "dataset_list": [
                (RefugeTrainSimpleDataset, refuge_train_kwargs),
            ],
            "val_dataset_list": [
                (RefugeValSimpleDataset, refuge_val_kwargs),
            ],
            "test_dataset_list": [
                (RefugeTestSimpleDataset, refuge_test_kwargs),
            ],
        }


class MetaRunner(Runner):
    def make_optuna_config(self) -> OptunaConfig:
        config = super().make_optuna_config()
        config["pruner"] = "median"
        config["num_folds"] = 2
        config["num_trials"] = 3
        return config

    def make_dataset_lists(
        self, query_fold: int, dummy: bool
    ) -> DatasetLists[FewSparseDataset, FewSparseDatasetKwargs]:
        base_kwargs: FewSparseDatasetKwargs = {
            "max_items": 6 if dummy else None,
            "seed": 0,
            "cache_data": True,
            "query_batch_size": self.config["data"]["batch_size"],
            "split_query_fold": query_fold,
        }

        rim_one_3_train_kwargs: FewSparseDatasetKwargs = {
            **base_kwargs,
            "dataset_name": "RIM-ONE-3-train",
            "split_val_size": 1,
        }
        rim_one_3_test_kwargs: FewSparseDatasetKwargs = {
            **base_kwargs,
            "dataset_name": "RIM-ONE-3-test",
            "split_test_size": 1,
        }
        drishti_train_kwargs: FewSparseDatasetKwargs = {
            **base_kwargs,
            "dataset_name": "DRISHTI-GS-train",
            "split_val_size": 1,
        }
        drishti_test_kwargs: FewSparseDatasetKwargs = {
            **base_kwargs,
            "dataset_name": "DRISHTI-GS-test",
            "split_test_size": 1,
        }
        refuge_train_kwargs: FewSparseDatasetKwargs = {
            **base_kwargs,
            "dataset_name": "REFUGE-train",
        }
        refuge_val_kwargs: FewSparseDatasetKwargs = {
            **base_kwargs,
            "dataset_name": "REFUGE-val",
            "split_val_size": 1,
        }
        refuge_test_kwargs: FewSparseDatasetKwargs = {
            **base_kwargs,
            "dataset_name": "REFUGE-test",
            "split_test_size": 1,
        }

        return {
            "dataset_list": [
                (RefugeTrainFSDataset, refuge_train_kwargs),
            ],
            "val_dataset_list": [
                (RefugeValFSDataset, refuge_val_kwargs),
                (RimOne3TrainFSDataset, rim_one_3_train_kwargs),
                (DrishtiTrainFSDataset, drishti_train_kwargs),
            ],
            "test_dataset_list": [
                (RefugeTestFSDataset, refuge_test_kwargs),
                (RimOne3TestFSDataset, rim_one_3_test_kwargs),
                (DrishtiTestFSDataset, drishti_test_kwargs),
            ],
        }


class WeaselRunner(MetaRunner):
    def make_learner(
        self,
        config: ConfigUnion,
        dummy: bool,
        dataset_fold: int = 0,
        optuna_trial: optuna.Trial | None = None,
    ) -> tuple[Type[WeaselLearner], WeaselLearnerKwargs, dict]:
        dataset_lists = self.make_dataset_lists(dataset_fold, dummy)

        cfg: ConfigWeasel = config  # type: ignore
        if optuna_trial is not None:
            important_config = suggest_basic(cfg, optuna_trial)
        else:
            important_config = {}

        kwargs: WeaselLearnerKwargs = {
            **dataset_lists,
            "config": cfg,
            "loss": (DiscCupLoss, {"mode": "ce"}),
            "metric": (DiscCupIoU, {}),
            "optuna_trial": optuna_trial,
        }
        important_config.update(get_names_from_dataset_list(dataset_lists))

        return WeaselUnet, kwargs, important_config

    def make_optuna_config(self) -> OptunaConfig:
        config = super().make_optuna_config()
        config["study_name"] = "Weasel"
        return config


class ProtosegRunner(MetaRunner):
    def make_learner(
        self,
        config: ConfigUnion,
        dummy: bool,
        dataset_fold: int = 0,
        optuna_trial: optuna.Trial | None = None,
    ) -> tuple[Type[ProtosegLearner], ProtoSegLearnerKwargs, dict]:
        dataset_lists = self.make_dataset_lists(dataset_fold, dummy)

        cfg: ConfigProtoSeg = config  # type: ignore
        if optuna_trial is not None:
            important_config = suggest_basic(cfg, optuna_trial)
        else:
            important_config = {}

        kwargs: ProtoSegLearnerKwargs = {
            **dataset_lists,
            "config": cfg,
            "loss": (DiscCupLoss, {"mode": "ce"}),
            "metric": (DiscCupIoU, {}),
            "optuna_trial": optuna_trial,
        }
        important_config.update(get_names_from_dataset_list(dataset_lists))

        return ProtosegUnet, kwargs, important_config

    def make_optuna_config(self) -> OptunaConfig:
        config = super().make_optuna_config()
        config["study_name"] = "Protoseg"
        return config<|MERGE_RESOLUTION|>--- conflicted
+++ resolved
@@ -114,11 +114,7 @@
 
     def make_optuna_config(self) -> OptunaConfig:
         config = super().make_optuna_config()
-<<<<<<< HEAD
-        config["study_name"] = "Simple DRISHTI"
-=======
         config["study_name"] = "Simple REFUGE train-val"
->>>>>>> 13a1baab
         config["sampler_params"] = {
             "n_startup_trials": 20,
             "n_ei_candidates": 30,
