--- conflicted
+++ resolved
@@ -443,17 +443,7 @@
             "optuna_trial": optuna_trial,
         }
 
-<<<<<<< HEAD
-        return WeaselUnet, kwargs, important_config
-
-    def make_optuna_config(self) -> OptunaConfig:
-        config = super().make_optuna_config()
-        config["study_name"] = "WS-ori REF|RO3-DGS" + " " + gen_id(5)
-        config["pruner_patience"] = 1
-        return config
-=======
         return WeaselUnet, kwargs
->>>>>>> 9e5bf809
 
     def update_config(self, optuna_trial: optuna.Trial | None = None) -> dict:
         important_config = super().update_config(optuna_trial)
@@ -502,17 +492,7 @@
             "optuna_trial": optuna_trial,
         }
 
-<<<<<<< HEAD
-        return ProtosegUnet, kwargs, important_config
-
-    def make_optuna_config(self) -> OptunaConfig:
-        config = super().make_optuna_config()
-        config["study_name"] = "PS-ori REF|RO3-DGS" + " " + gen_id(5)
-        config["pruner_patience"] = 3
-        return config
-=======
         return ProtosegUnet, kwargs
->>>>>>> 9e5bf809
 
     def update_config(self, optuna_trial: optuna.Trial | None = None) -> dict:
         important_config = super().update_config(optuna_trial)
