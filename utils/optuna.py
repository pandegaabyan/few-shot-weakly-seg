import os

import optuna
from dotenv import load_dotenv

from config.constants import FILENAMES
from utils.logging import check_mkdir
from utils.utils import parse_string


def get_optuna_storage(
    dummy: bool = False, engine_kwargs: dict | None = None
) -> optuna.storages.RDBStorage:
    if dummy:
        log_dir = FILENAMES["log_folder"]
        check_mkdir(log_dir)
        db_url = f"sqlite:///{log_dir}/optuna_dummy.sqlite3"
    else:
        load_dotenv()
        db_url = os.getenv("OPTUNA_DB_URL")
        if not db_url:
            raise ValueError("OPTUNA_DB_URL is not set")
<<<<<<< HEAD
    return optuna.storages.RDBStorage(url=db_url, engine_kwargs=engine_kwargs)
=======
    return optuna.storages.RDBStorage(
        url=db_url, heartbeat_interval=30 * 60, engine_kwargs=engine_kwargs
    )
>>>>>>> a7b9caa2


def load_study(study_id: str, dummy: bool = False) -> optuna.Study:
    storage = get_optuna_storage(dummy, engine_kwargs={"pool_size": 1})
    try:
        study_names = optuna.get_all_study_names(storage)
<<<<<<< HEAD
        study_name = list(filter(lambda x: x.endswith(study_id), study_names))[0]
=======
        study_name = next(filter(lambda x: x.endswith(study_id), study_names))
>>>>>>> a7b9caa2
        return optuna.load_study(study_name=study_name, storage=storage)
    finally:
        storage.engine.dispose()


def get_study_best_name(
    study_id: str, dummy: bool = False
) -> tuple[str | None, str | None]:
    study = load_study(study_id, dummy)
    return study.best_trial.user_attrs.get("run_name"), study.user_attrs.get("exp_name")


def parse_hyperparams(hparams: str) -> dict[str, bool | int | float | str]:
    return {
        key.strip(): parse_string(value.strip())
        for hp in hparams.strip("[]").split(",")
        for key, value in [hp.split(":")]
    }<|MERGE_RESOLUTION|>--- conflicted
+++ resolved
@@ -20,24 +20,16 @@
         db_url = os.getenv("OPTUNA_DB_URL")
         if not db_url:
             raise ValueError("OPTUNA_DB_URL is not set")
-<<<<<<< HEAD
-    return optuna.storages.RDBStorage(url=db_url, engine_kwargs=engine_kwargs)
-=======
     return optuna.storages.RDBStorage(
         url=db_url, heartbeat_interval=30 * 60, engine_kwargs=engine_kwargs
     )
->>>>>>> a7b9caa2
 
 
 def load_study(study_id: str, dummy: bool = False) -> optuna.Study:
     storage = get_optuna_storage(dummy, engine_kwargs={"pool_size": 1})
     try:
         study_names = optuna.get_all_study_names(storage)
-<<<<<<< HEAD
-        study_name = list(filter(lambda x: x.endswith(study_id), study_names))[0]
-=======
         study_name = next(filter(lambda x: x.endswith(study_id), study_names))
->>>>>>> a7b9caa2
         return optuna.load_study(study_name=study_name, storage=storage)
     finally:
         storage.engine.dispose()
