--- conflicted
+++ resolved
@@ -2,7 +2,6 @@
 import torch
 from torch import Tensor
 from torchmetrics.functional.classification import binary_jaccard_index
-from torchmetrics.functional.segmentation import hausdorff_distance
 
 from learners.metrics import BaseMetric
 from learners.metrics_distance import DistanceMetrics
@@ -34,42 +33,6 @@
         return {"iou_disc": iou_disc, "iou_cup": iou_cup}
 
 
-<<<<<<< HEAD
-class DiscCupIoUHausdorff(BaseMetric):
-    def __init__(self, **kwargs):
-        super().__init__(**kwargs)
-        self.add_state("iou_disc", default=torch.tensor(0), dist_reduce_fx="mean")
-        self.add_state("iou_cup", default=torch.tensor(0), dist_reduce_fx="mean")
-        self.add_state("hausdorff_disc", default=torch.tensor(0), dist_reduce_fx="mean")
-        self.add_state("hausdorff_cup", default=torch.tensor(0), dist_reduce_fx="mean")
-
-    @staticmethod
-    def measure(inputs: Tensor, targets: Tensor) -> dict[str, Tensor]:
-        d_inp, d_tgt, c_inp, c_tgt = split_disc_cup(inputs, targets)
-        iou_disc = binary_jaccard_index(d_inp, d_tgt)
-        iou_cup = binary_jaccard_index(c_inp, c_tgt)
-        hausdorff_disc = hausdorff_distance(
-            d_inp.unsqueeze(1),
-            d_tgt.unsqueeze(1),
-            num_classes=2,
-            include_background=False,
-        ).mean()
-        hausdorff_cup = hausdorff_distance(
-            c_inp.unsqueeze(1),
-            c_tgt.unsqueeze(1),
-            num_classes=2,
-            include_background=False,
-        ).mean()
-        return {
-            "iou_disc": iou_disc,
-            "iou_cup": iou_cup,
-            "hausdorff_disc": hausdorff_disc,
-            "hausdorff_cup": hausdorff_cup,
-        }
-
-
-=======
->>>>>>> f3a49b0c
 class DiscCupIoUDistance(BaseMetric):
     def __init__(self, **kwargs):
         super().__init__(**kwargs)
