--- conflicted
+++ resolved
@@ -53,13 +53,7 @@
     dataset_fold: int = 0,
     learner_ckpt: str | None = None,
 ) -> tuple[BaseLearner | None, Trainer | None]:
-<<<<<<< HEAD
-    dataset_list = [rim_one_simple_dataset(dataset_fold, dataset_fold)]
-=======
     dataset_list = [rim_one_simple_dataset(dataset_fold)]
-    for ds in dataset_list:
-        ds[1]["max_items"] = 10 if dummy else None
->>>>>>> 7af2515e
 
     new_config: ConfigSimpleLearner = config  # type: ignore
     kwargs: SimpleLearnerKwargs = {
@@ -151,11 +145,7 @@
 
     sweep_config: SweepConfigBase = {
         "method": "random",
-<<<<<<< HEAD
-        "count_per_agent": 8,
-=======
         "metric": {"name": "summary/val_score", "goal": "maximize"},
->>>>>>> 7af2515e
         "parameters": {
             "opt_lr": {
                 "distribution": "log_uniform_values",
