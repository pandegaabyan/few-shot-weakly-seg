--- conflicted
+++ resolved
@@ -12,113 +12,6 @@
 from utils.utils import parse_string
 
 
-<<<<<<< HEAD
-class MyRunner(Runner):
-    def make_learner(
-        self,
-        config: ConfigUnion,
-        dummy: bool,
-        dataset_fold: int = 0,
-        optuna_trial: optuna.Trial | None = None,
-    ) -> tuple[Type[BaseLearner], BaseLearnerKwargs, dict]:
-        dataset_list = [self.make_rim_one_dataset(dataset_fold)]
-        for ds in dataset_list:
-            ds[1]["max_items"] = 6 if dummy else None
-
-        cfg: ConfigSimpleLearner = config  # type: ignore
-        if optuna_trial is not None:
-            lr = optuna_trial.suggest_float("lr", 1e-5, 1e-1, log=True)
-            lr_bias_mult = optuna_trial.suggest_categorical("lr_bias_mult", [0.5, 1, 2])
-            weight_decay = optuna_trial.suggest_float(
-                "weight_decay", 1e-10, 1e-3, log=True
-            )
-            beta1_comp = optuna_trial.suggest_float("beta1_comp", 1e-2, 1, log=True)
-            beta2_comp = optuna_trial.suggest_float("beta2_comp", 1e-4, 1e-2, log=True)
-            lowest_gamma = (1e-10 / lr) ** (
-                cfg["scheduler"].get("step_size", 1) / cfg["learn"]["num_epochs"]
-            )
-            gamma = optuna_trial.suggest_float("gamma", lowest_gamma, 1, log=True)
-            cfg["optimizer"]["lr"] = lr
-            cfg["optimizer"]["lr_bias_mult"] = lr_bias_mult
-            cfg["optimizer"]["weight_decay"] = weight_decay
-            cfg["optimizer"]["betas"] = (1 - beta1_comp, 1 - beta2_comp)
-            cfg["scheduler"]["gamma"] = gamma
-
-        kwargs: SimpleLearnerKwargs = {
-            "config": cfg,
-            "dataset_list": dataset_list,
-            "loss": (DiscCupLoss, {"mode": "ce"}),
-            "metric": (DiscCupIoU, {}),
-            "optuna_trial": optuna_trial,
-        }
-        important_config = {
-            "dataset": self.get_names_from_dataset_list(dataset_list),
-            "lr": cfg["optimizer"].get("lr"),
-            "weight_decay": cfg["optimizer"].get("weight_decay"),
-            "beta1": cfg["optimizer"].get("betas", (None, None))[0],
-            "beta2": cfg["optimizer"].get("betas", (None, None))[1],
-            "gamma": cfg["scheduler"].get("gamma"),
-        }
-
-        return SimpleUnet, kwargs, important_config
-
-    def make_optuna_config(self) -> OptunaConfig:
-        config = super().make_optuna_config()
-        config["study_name"] = "Simple RIM-ONE BoTorch"
-        config["sampler"] = "botorch"
-        config["sampler_params"] = {
-            "n_startup_trials": 20,
-            "seed": 0,
-        }
-        config["pruner_params"] = {
-            "min_resource": 10,
-            "max_resource": self.config["learn"]["num_epochs"],
-            "reduction_factor": 2,
-            "bootstrap_count": 2,
-        }
-        config["pruner_patience"] = 5
-        if not self.dummy:
-            config["num_folds"] = 3
-            config["timeout_sec"] = 7 * 1800
-        return config
-
-    def make_rim_one_dataset(
-        self,
-        val_fold: int = 0,
-    ) -> tuple[Type[SimpleDataset], SimpleDatasetKwargs]:
-        rim_one_kwargs: SimpleDatasetKwargs = {
-            "seed": 0,
-            "max_items": None,
-            "split_val_size": 0.2,
-            "split_val_fold": val_fold,
-            "split_test_size": 0.2,
-            "split_test_fold": 0,
-            "cache_data": True,
-            "dataset_name": "RIM-ONE",
-        }
-
-        return (RimOneSimpleDataset, rim_one_kwargs)
-
-    def make_drishti_dataset(
-        self,
-        val_fold: int = 0,
-    ) -> tuple[Type[SimpleDataset], SimpleDatasetKwargs]:
-        drishti_kwargs: SimpleDatasetKwargs = {
-            "seed": 0,
-            "max_items": None,
-            "split_val_size": 0.15,
-            "split_val_fold": val_fold,
-            "split_test_size": 0.15,
-            "split_test_fold": 0,
-            "cache_data": True,
-            "dataset_name": "DRISHTI",
-        }
-
-        return (DrishtiSimpleDataset, drishti_kwargs)
-
-
-=======
->>>>>>> 39a6c721
 @click.command()
 @click.option("--dummy", "-d", is_flag=True)
 @click.option("--resume", "-r", is_flag=True)
