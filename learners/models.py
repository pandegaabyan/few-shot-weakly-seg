from typing import Any

from torch import nn

from config.config_type import ModelConfig
from models.deeplabv3.models import load_deeplabv3
from models.unetmini import UNetMini


def make_segmentation_model(
    config: ModelConfig,
    input_size: tuple[int, int],
    input_channels: int,
    output_channels: int,
) -> nn.Module:
    arch = config.get("arch")
    if arch is None:
        raise ValueError("Model architecture must be specified in the config.")
    backbone = config.get("backbone", None)
    kwargs: dict[str, Any] = {
        k: v for k, v in config.items() if k not in ["arch", "backbone"]
    }

    if arch == "unetmini":
        if backbone is not None:
            raise ValueError(
                "Backbone should not be specified for UNetMini architecture."
            )
        return UNetMini(
            input_channels, output_channels, input_size=input_size, **kwargs
        )
    if arch in ["deeplabv3", "deeplabv3plus"]:
        kwargs["in_channels"] = input_channels
        if backbone is None:
            raise ValueError("Backbone must be specified for DeepLabV3 architecture.")
<<<<<<< HEAD
        return load_deeplabv3(False, backbone, output_channels, **kwargs)
=======
        return load_deeplabv3(
            arch == "deeplabv3plus", backbone, output_channels, **kwargs
        )
>>>>>>> 09e8f603
    raise ValueError(
        f"Unsupported architecture: {arch}. Supported architectures are 'unetmini', 'deeplabv3', and 'deeplabv3plus'"
    )<|MERGE_RESOLUTION|>--- conflicted
+++ resolved
@@ -33,13 +33,9 @@
         kwargs["in_channels"] = input_channels
         if backbone is None:
             raise ValueError("Backbone must be specified for DeepLabV3 architecture.")
-<<<<<<< HEAD
-        return load_deeplabv3(False, backbone, output_channels, **kwargs)
-=======
         return load_deeplabv3(
             arch == "deeplabv3plus", backbone, output_channels, **kwargs
         )
->>>>>>> 09e8f603
     raise ValueError(
         f"Unsupported architecture: {arch}. Supported architectures are 'unetmini', 'deeplabv3', and 'deeplabv3plus'"
     )